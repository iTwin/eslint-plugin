--- conflicted
+++ resolved
@@ -4,16 +4,10 @@
   '@types/eslint': ~7.2.13
   '@types/estree': ~0.0.48
   '@types/node': ^18.11.5
-<<<<<<< HEAD
   '@typescript-eslint/eslint-plugin': ~5.55.0
   '@typescript-eslint/parser': ~5.55.0
   '@typescript-eslint/typescript-estree': ~5.55.0
-=======
-  '@typescript-eslint/eslint-plugin': ~4.31.0
-  '@typescript-eslint/parser': ~4.31.0
-  '@typescript-eslint/typescript-estree': ~4.31.0
   beachball: ^2.31.12
->>>>>>> 6990db5f
   eslint: ^7.11.0
   eslint-import-resolver-node: 0.3.4
   eslint-import-resolver-typescript: ^2.7.1
@@ -48,12 +42,8 @@
   '@types/eslint': 7.2.14
   '@types/estree': 0.0.52
   '@types/node': 18.14.2
-<<<<<<< HEAD
   '@typescript-eslint/typescript-estree': 5.55.0_typescript@5.0.2
-=======
-  '@typescript-eslint/typescript-estree': 4.31.2_typescript@4.4.4
   beachball: 2.31.12
->>>>>>> 6990db5f
   eslint: 7.32.0
   mocha: 10.2.0
   typescript: 5.0.2
@@ -1350,7 +1340,6 @@
   /graceful-fs/4.2.10:
     resolution: {integrity: sha512-9ByhssR2fPVsNZj478qUUbKfmL0+t5BDVyjShtyZZLiK7ZDAArFFfopyOTj0M05wE2tJPisA4iTnnXl2YoPvOA==}
 
-<<<<<<< HEAD
   /grapheme-splitter/1.0.4:
     resolution: {integrity: sha512-bzh50DW9kTPM00T8y4o8vQg89Di9oLJVLW/KaOGIXJWP/iqCN6WKYkbNOF04vFLJhwcpYUh9ydh/+5vpOqV4YQ==}
 
@@ -1359,8 +1348,6 @@
     engines: {node: '>=6'}
     dev: true
 
-=======
->>>>>>> 6990db5f
   /has-bigints/1.0.2:
     resolution: {integrity: sha512-tSvCKtBr9lkF0Ex0aQiP9N+OpV4zi2r/Nee5VkRDbaqv35RLYMzbwQfFSZZH0kR+Rd6302UJZ2p/bJCEoR3VoQ==}
     dev: false
