{
  "name": "@itwin/eslint-plugin",
  "version": "4.0.0-dev.51",
  "description": "ESLint plugin with default configuration and custom rules for iTwin.js projects",
  "license": "MIT",
  "keywords": [
    "eslint",
    "eslintplugin",
    "eslint-plugin",
    "iTwin.js"
  ],
  "main": "dist/index.js",
  "repository": {
    "type": "git",
    "url": "https://github.com/iTwin/eslint-plugin"
  },
  "bin": {
    "no-internal-report": "dist/bin/no-internal-report.js"
  },
  "scripts": {
    "build": "",
    "before-test": "node tests/fixtures/link.js",
    "test": "npm run before-test && mocha \"tests/*.js\"",
    "cover": "npm -s test",
    "change": "beachball change",
    "check": "beachball check",
    "version-bump": "beachball bump",
    "version-bump-dev": "beachball bump --config beachball.config.dev.js --keep-change-files",
    "publish-packages": "beachball publish",
    "publish-packages-dev": "beachball publish --config beachball.config.dev.js --keep-change-files",
    "prepare": "husky"
  },
  "author": {
    "name": "Bentley Systems, Inc.",
    "url": "http://www.bentley.com"
  },
  "dependencies": {
    "@typescript-eslint/eslint-plugin": "~7.0.1",
    "@typescript-eslint/parser": "~7.0.1",
    "eslint-plugin-deprecation": "^2.0.0",
    "eslint-plugin-import": "^2.29.1",
    "eslint-plugin-jam3": "^0.2.3",
    "eslint-plugin-jsdoc": "^48.0.6",
    "eslint-plugin-jsx-a11y": "^6.8.0",
    "eslint-plugin-prefer-arrow": "^1.2.3",
    "eslint-plugin-react": "^7.33.2",
    "eslint-plugin-react-hooks": "^4.6.0",
    "workspace-tools": "^0.36.4"
  },
  "peerDependencies": {
    "eslint": "^8.56.0",
    "typescript": "^3.7.0 || ^4.0.0 || ^5.0.0"
  },
  "devDependencies": {
    "@types/eslint": "~8.56.2",
    "@types/node": "20.11.16",
    "beachball": "^2.39.0",
    "eslint": "^8.56.0",
<<<<<<< HEAD
    "husky": "^9.0.10",
    "mocha": "^10.3.0",
=======
    "husky": "^9.0.11",
    "mocha": "^10.2.0",
>>>>>>> cbac2a0d
    "typescript": "~5.3.3"
  },
  "engines" : { 
    "node" : "^18.18.0 || >=20.0.0"
  }
}<|MERGE_RESOLUTION|>--- conflicted
+++ resolved
@@ -56,13 +56,8 @@
     "@types/node": "20.11.16",
     "beachball": "^2.39.0",
     "eslint": "^8.56.0",
-<<<<<<< HEAD
-    "husky": "^9.0.10",
+    "husky": "^9.0.11",
     "mocha": "^10.3.0",
-=======
-    "husky": "^9.0.11",
-    "mocha": "^10.2.0",
->>>>>>> cbac2a0d
     "typescript": "~5.3.3"
   },
   "engines" : { 
